--- conflicted
+++ resolved
@@ -8,26 +8,6 @@
 
 **Illumina's technical report** - focuses on [Illumina's sequencing technology](http://www.illumina.com/technology.html); nice educative figures
 
-<<<<<<< HEAD
-=======
-
-##Mapping of short NGS reads
-
-**informative slides** [Mapping of sequencing reads](http://people.binf.ku.dk/krogh/tmp/Mapping_Krogh_Monday.pdf) - Introduction to various aspects of NGS read mapping
-
-**Fonseca et al. (2012):** [Tools for mapping high-throughput sequencing data](http://bioinformatics.oxfordjournals.org/content/28/24/3169.full), (doi:10.1093/bioinformatics/bts605) - An excellent starting point despite its "old" age, you will learn a lot about the different philosophies behind the read alignment tools!
-
-**Hatem et al. (2013):** [Benchmarking short sequence mapping tools](http://bmcbioinformatics.biomedcentral.com/articles/10.1186/1471-2105-14-184), (doi:10.1186/1471-2105-14-184) (spoiler alert: bowtie wins)
-
-**Engstrom et al. (2013):** [Systematic evaluation of spliced alignment programs for RNA-seq data](http://www.nature.com/nmeth/journal/v10/n12/full/nmeth.2722.html), (doi:10.1038/nmeth.2722)
-
-**Genome Mappability**
-
-**Lee and Schatz (2012):** [The reliability of short read mapping](http://www.ncbi.nlm.nih.gov/pmc/articles/PMC3413383/?report=reader), (doi:10.1093/bioinformatics/bts330)  - Very detailed paper about genome mappability issues that presents a new suite of tools for taking the mappability into account
-
-*mappability maps* can be downloaded [here](http://archive.gersteinlab.org/proj/PeakSeq/Mappability_Map/)  
-
->>>>>>> f9ee350a
 ##NGS data formats
 
 - UCSC has a very good overview with brief descriptions of BED, bedGraph, bigWig etc.: https://genome.ucsc.edu/FAQ/FAQformat.html
